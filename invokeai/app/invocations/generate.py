--- conflicted
+++ resolved
@@ -13,11 +13,8 @@
 from ..services.invocation_services import InvocationServices
 from .baseinvocation import BaseInvocation, InvocationContext
 from .image import ImageField, ImageOutput
-<<<<<<< HEAD
+from ...backend.generator import Txt2Img, Img2Img, Inpaint, InvokeAIGenerator
 from ...backend.stable_diffusion import PipelineIntermediateState
-=======
-from ...backend.generator import Txt2Img, Img2Img, Inpaint, InvokeAIGenerator
->>>>>>> 3ee2798e
 
 SAMPLER_NAME_VALUES = Literal[
     tuple(InvokeAIGenerator.schedulers())
@@ -120,34 +117,17 @@
         # Handle invalid model parameter
         # TODO: figure out if this can be done via a validator that uses the model_cache
         # TODO: How to get the default model name now?
-<<<<<<< HEAD
-        if self.model is None or self.model == "":
-            self.model = context.services.generate.model_name
-
-        # Set the model (if already cached, this does nothing)
-        context.services.generate.set_model(self.model)
-
-        results = context.services.generate.prompt2image(
-            prompt=self.prompt,
-            init_img=image,
-            init_mask=mask,
-            step_callback=partial(self.dispatch_progress, context),
-            **self.dict(
-                exclude={"prompt", "image", "mask"}
-            ),  # Shorthand for passing all of the parameters above manually
-=======
         model = context.services.model_manager.get_model()
         generator_output = next(
             Img2Img(model).generate(
                 prompt=self.prompt,
                 init_img=image,
                 init_mask=mask,
-                step_callback=step_callback,
+            step_callback=partial(self.dispatch_progress, context),
                 **self.dict(
                     exclude={"prompt", "image", "mask"}
                 ),  # Shorthand for passing all of the parameters above manually
             )
->>>>>>> 3ee2798e
         )
 
         result_image = generator_output.image
@@ -195,34 +175,17 @@
         # Handle invalid model parameter
         # TODO: figure out if this can be done via a validator that uses the model_cache
         # TODO: How to get the default model name now?
-<<<<<<< HEAD
-        if self.model is None or self.model == "":
-            self.model = context.services.generate.model_name
-
-        # Set the model (if already cached, this does nothing)
-        context.services.generate.set_model(self.model)
-
-        results = context.services.generate.prompt2image(
-            prompt=self.prompt,
-            init_img=image,
-            init_mask=mask,
-            step_callback=partial(self.dispatch_progress, context),
-            **self.dict(
-                exclude={"prompt", "image", "mask"}
-            ),  # Shorthand for passing all of the parameters above manually
-=======
         manager = context.services.model_manager.get_model()
         generator_output = next(
             Inpaint(model).generate(
                 prompt=self.prompt,
                 init_img=image,
                 init_mask=mask,
-                step_callback=step_callback,
+            step_callback=partial(self.dispatch_progress, context),
                 **self.dict(
                     exclude={"prompt", "image", "mask"}
                 ),  # Shorthand for passing all of the parameters above manually
             )
->>>>>>> 3ee2798e
         )
 
         result_image = generator_output.image
