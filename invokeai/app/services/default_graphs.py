from ..invocations.latent import LatentsToImageInvocation, NoiseInvocation, TextToLatentsInvocation
from ..invocations.compel import CompelInvocation
from ..invocations.params import ParamIntInvocation
from .graph import Edge, EdgeConnection, ExposedNodeInput, ExposedNodeOutput, Graph, LibraryGraph
from .item_storage import ItemStorageABC


default_text_to_image_graph_id = '539b2af5-2b4d-4d8c-8071-e54a3255fc74'


def create_text_to_image() -> LibraryGraph:
    return LibraryGraph(
        id=default_text_to_image_graph_id,
        name='t2i',
        description='Converts text to an image',
        graph=Graph(
            nodes={
                'width': ParamIntInvocation(id='width', a=512),
                'height': ParamIntInvocation(id='height', a=512),
                'seed': ParamIntInvocation(id='seed', a=-1),
                '3': NoiseInvocation(id='3'),
                '4': CompelInvocation(id='4'),
                '5': TextToLatentsInvocation(id='5'),
                '6': LatentsToImageInvocation(id='6'),
            },
            edges=[
                Edge(source=EdgeConnection(node_id='width', field='a'), destination=EdgeConnection(node_id='3', field='width')),
                Edge(source=EdgeConnection(node_id='height', field='a'), destination=EdgeConnection(node_id='3', field='height')),
<<<<<<< HEAD
                Edge(source=EdgeConnection(node_id='seed', field='a'), destination=EdgeConnection(node_id='3', field='seed')),
                # TODO: remove, when updated TextToLatents merged
                Edge(source=EdgeConnection(node_id='width', field='a'), destination=EdgeConnection(node_id='5', field='width')),
                Edge(source=EdgeConnection(node_id='height', field='a'), destination=EdgeConnection(node_id='5', field='height')),
                Edge(source=EdgeConnection(node_id='seed', field='a'), destination=EdgeConnection(node_id='5', field='seed')),
                Edge(source=EdgeConnection(node_id='3', field='noise'), destination=EdgeConnection(node_id='5', field='noise')),
                Edge(source=EdgeConnection(node_id='5', field='latents'), destination=EdgeConnection(node_id='6', field='latents')),
                Edge(source=EdgeConnection(node_id='4', field='positive'), destination=EdgeConnection(node_id='5', field='positive')),
                Edge(source=EdgeConnection(node_id='4', field='negative'), destination=EdgeConnection(node_id='5', field='negative')),
=======
                Edge(source=EdgeConnection(node_id='3', field='noise'), destination=EdgeConnection(node_id='4', field='noise')),
                Edge(source=EdgeConnection(node_id='4', field='latents'), destination=EdgeConnection(node_id='5', field='latents')),
>>>>>>> 5e8c97f1
            ]
        ),
        exposed_inputs=[
            ExposedNodeInput(node_path='4', field='positive_prompt', alias='positive_prompt'),
            ExposedNodeInput(node_path='4', field='negative_prompt', alias='negative_prompt'),
            ExposedNodeInput(node_path='width', field='a', alias='width'),
            ExposedNodeInput(node_path='height', field='a', alias='height'),
            ExposedNodeInput(node_path='seed', field='a', alias='seed'),
        ],
        exposed_outputs=[
            ExposedNodeOutput(node_path='6', field='image', alias='image')
        ])


def create_system_graphs(graph_library: ItemStorageABC[LibraryGraph]) -> list[LibraryGraph]:
    """Creates the default system graphs, or adds new versions if the old ones don't match"""

    graphs: list[LibraryGraph] = list()

    text_to_image = graph_library.get(default_text_to_image_graph_id)
    
    # TODO: Check if the graph is the same as the default one, and if not, update it
    #if text_to_image is None:
    text_to_image = create_text_to_image()
    graph_library.set(text_to_image)

    graphs.append(text_to_image)

    return graphs<|MERGE_RESOLUTION|>--- conflicted
+++ resolved
@@ -26,20 +26,11 @@
             edges=[
                 Edge(source=EdgeConnection(node_id='width', field='a'), destination=EdgeConnection(node_id='3', field='width')),
                 Edge(source=EdgeConnection(node_id='height', field='a'), destination=EdgeConnection(node_id='3', field='height')),
-<<<<<<< HEAD
                 Edge(source=EdgeConnection(node_id='seed', field='a'), destination=EdgeConnection(node_id='3', field='seed')),
-                # TODO: remove, when updated TextToLatents merged
-                Edge(source=EdgeConnection(node_id='width', field='a'), destination=EdgeConnection(node_id='5', field='width')),
-                Edge(source=EdgeConnection(node_id='height', field='a'), destination=EdgeConnection(node_id='5', field='height')),
-                Edge(source=EdgeConnection(node_id='seed', field='a'), destination=EdgeConnection(node_id='5', field='seed')),
                 Edge(source=EdgeConnection(node_id='3', field='noise'), destination=EdgeConnection(node_id='5', field='noise')),
                 Edge(source=EdgeConnection(node_id='5', field='latents'), destination=EdgeConnection(node_id='6', field='latents')),
                 Edge(source=EdgeConnection(node_id='4', field='positive'), destination=EdgeConnection(node_id='5', field='positive')),
                 Edge(source=EdgeConnection(node_id='4', field='negative'), destination=EdgeConnection(node_id='5', field='negative')),
-=======
-                Edge(source=EdgeConnection(node_id='3', field='noise'), destination=EdgeConnection(node_id='4', field='noise')),
-                Edge(source=EdgeConnection(node_id='4', field='latents'), destination=EdgeConnection(node_id='5', field='latents')),
->>>>>>> 5e8c97f1
             ]
         ),
         exposed_inputs=[
