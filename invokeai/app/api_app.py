--- conflicted
+++ resolved
@@ -1,11 +1,7 @@
 # Copyright (c) 2022-2023 Kyle Schouviller (https://github.com/kyle0654) and the InvokeAI Team
 import asyncio
-<<<<<<< HEAD
 import logging
 import socket
-import sys
-=======
->>>>>>> 0909812c
 from inspect import signature
 from pathlib import Path
 
@@ -33,26 +29,18 @@
 from .invocations.baseinvocation import BaseInvocation, _InputField, _OutputField, UIConfigBase
 
 import torch
-<<<<<<< HEAD
 
 # noinspection PyUnresolvedReferences
-import invokeai.backend.util.hotfixes
+import invokeai.backend.util.hotfixes  # noqa: F401 (monkeypatching on import)
 
 if torch.backends.mps.is_available():
     # noinspection PyUnresolvedReferences
-    import invokeai.backend.util.mps_fixes
-=======
-import invokeai.backend.util.hotfixes  # noqa: F401 (monkeypatching on import)
-
-if torch.backends.mps.is_available():
     import invokeai.backend.util.mps_fixes  # noqa: F401 (monkeypatching on import)
 
 
 app_config = InvokeAIAppConfig.get_config()
 app_config.parse_args()
 logger = InvokeAILogger.getLogger(config=app_config)
-
->>>>>>> 0909812c
 
 # fix for windows mimetypes registry entries being borked
 # see https://github.com/invoke-ai/InvokeAI/discussions/3684#discussioncomment-6391352
