--- conflicted
+++ resolved
@@ -29,22 +29,13 @@
     dispatch(shouldUseCpuNoiseChanged(e.target.checked));
 
   return (
-<<<<<<< HEAD
     <NoiseUseCPUPopover>
       <IAISwitch
         isDisabled={isDisabled}
-        label="Use CPU Noise"
+        label={t('parameters.useCpuNoise')}
         isChecked={shouldUseCpuNoise}
         onChange={handleChange}
       />
     </NoiseUseCPUPopover>
-=======
-    <IAISwitch
-      isDisabled={isDisabled}
-      label={t('parameters.useCpuNoise')}
-      isChecked={shouldUseCpuNoise}
-      onChange={handleChange}
-    />
->>>>>>> ff3150a8
   );
 };