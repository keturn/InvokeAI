/* istanbul ignore file */
/* tslint:disable */
/* eslint-disable */
import type { Body_upload_image } from '../models/Body_upload_image';
import type { ImageCategory } from '../models/ImageCategory';
import type { ImageDTO } from '../models/ImageDTO';
import type { ImageRecordChanges } from '../models/ImageRecordChanges';
import type { ImageUrlsDTO } from '../models/ImageUrlsDTO';
import type { OffsetPaginatedResults_ImageDTO_ } from '../models/OffsetPaginatedResults_ImageDTO_';
import type { ResourceOrigin } from '../models/ResourceOrigin';

import type { CancelablePromise } from '../core/CancelablePromise';
import { OpenAPI } from '../core/OpenAPI';
import { request as __request } from '../core/request';

export class ImagesService {

  /**
   * List Images With Metadata
   * Gets a list of images
   * @returns OffsetPaginatedResults_ImageDTO_ Successful Response
   * @throws ApiError
   */
  public static listImagesWithMetadata({
imageOrigin,
categories,
isIntermediate,
offset,
limit = 10,
}: {
/**
 * The origin of images to list
 */
imageOrigin?: ResourceOrigin,
/**
 * The categories of image to include
 */
categories?: Array<ImageCategory>,
/**
 * Whether to list intermediate images
 */
isIntermediate?: boolean,
/**
 * The page offset
 */
offset?: number,
/**
 * The number of images per page
 */
limit?: number,
}): CancelablePromise<OffsetPaginatedResults_ImageDTO_> {
    return __request(OpenAPI, {
      method: 'GET',
      url: '/api/v1/images/',
      query: {
        'image_origin': imageOrigin,
        'categories': categories,
        'is_intermediate': isIntermediate,
        'offset': offset,
        'limit': limit,
      },
      errors: {
        422: `Validation Error`,
      },
    });
  }

  /**
   * Upload Image
   * Uploads an image
   * @returns ImageDTO The image was uploaded successfully
   * @throws ApiError
   */
  public static uploadImage({
imageCategory,
isIntermediate,
formData,
sessionId,
}: {
/**
 * The category of the image
 */
imageCategory: ImageCategory,
/**
 * Whether this is an intermediate image
 */
isIntermediate: boolean,
formData: Body_upload_image,
/**
 * The session ID associated with this upload, if any
 */
sessionId?: string,
}): CancelablePromise<ImageDTO> {
    return __request(OpenAPI, {
      method: 'POST',
      url: '/api/v1/images/',
      query: {
        'image_category': imageCategory,
        'is_intermediate': isIntermediate,
        'session_id': sessionId,
      },
      formData: formData,
      mediaType: 'multipart/form-data',
      errors: {
        415: `Image upload failed`,
        422: `Validation Error`,
      },
    });
  }

  /**
   * Get Image Full
   * Gets a full-resolution image file
   * @returns any Return the full-resolution image
   * @throws ApiError
   */
  public static getImageFull({
<<<<<<< HEAD
imageOrigin,
imageName,
}: {
/**
 * The type of full-resolution image file to get
 */
imageOrigin: ResourceOrigin,
/**
 * The name of full-resolution image file to get
 */
imageName: string,
}): CancelablePromise<any> {
=======
    imageName,
  }: {
    /**
     * The name of full-resolution image file to get
     */
    imageName: string,
  }): CancelablePromise<any> {
>>>>>>> 0497bea2
    return __request(OpenAPI, {
      method: 'GET',
      url: '/api/v1/images/{image_name}',
      path: {
        'image_name': imageName,
      },
      errors: {
        404: `Image not found`,
        422: `Validation Error`,
      },
    });
  }

  /**
   * Delete Image
   * Deletes an image
   * @returns any Successful Response
   * @throws ApiError
   */
  public static deleteImage({
<<<<<<< HEAD
imageOrigin,
imageName,
}: {
/**
 * The origin of image to delete
 */
imageOrigin: ResourceOrigin,
/**
 * The name of the image to delete
 */
imageName: string,
}): CancelablePromise<any> {
=======
    imageName,
  }: {
    /**
     * The name of the image to delete
     */
    imageName: string,
  }): CancelablePromise<any> {
>>>>>>> 0497bea2
    return __request(OpenAPI, {
      method: 'DELETE',
      url: '/api/v1/images/{image_name}',
      path: {
        'image_name': imageName,
      },
      errors: {
        422: `Validation Error`,
      },
    });
  }

  /**
   * Update Image
   * Updates an image
   * @returns ImageDTO Successful Response
   * @throws ApiError
   */
  public static updateImage({
<<<<<<< HEAD
imageOrigin,
imageName,
requestBody,
}: {
/**
 * The origin of image to update
 */
imageOrigin: ResourceOrigin,
/**
 * The name of the image to update
 */
imageName: string,
requestBody: ImageRecordChanges,
}): CancelablePromise<ImageDTO> {
=======
    imageName,
    requestBody,
  }: {
    /**
     * The name of the image to update
     */
    imageName: string,
    requestBody: ImageRecordChanges,
  }): CancelablePromise<ImageDTO> {
>>>>>>> 0497bea2
    return __request(OpenAPI, {
      method: 'PATCH',
      url: '/api/v1/images/{image_name}',
      path: {
        'image_name': imageName,
      },
      body: requestBody,
      mediaType: 'application/json',
      errors: {
        422: `Validation Error`,
      },
    });
  }

  /**
   * Get Image Metadata
   * Gets an image's metadata
   * @returns ImageDTO Successful Response
   * @throws ApiError
   */
  public static getImageMetadata({
<<<<<<< HEAD
imageOrigin,
imageName,
}: {
/**
 * The origin of image to get
 */
imageOrigin: ResourceOrigin,
/**
 * The name of image to get
 */
imageName: string,
}): CancelablePromise<ImageDTO> {
=======
    imageName,
  }: {
    /**
     * The name of image to get
     */
    imageName: string,
  }): CancelablePromise<ImageDTO> {
>>>>>>> 0497bea2
    return __request(OpenAPI, {
      method: 'GET',
      url: '/api/v1/images/{image_name}/metadata',
      path: {
        'image_name': imageName,
      },
      errors: {
        422: `Validation Error`,
      },
    });
  }

  /**
   * Get Image Thumbnail
   * Gets a thumbnail image file
   * @returns any Return the image thumbnail
   * @throws ApiError
   */
  public static getImageThumbnail({
<<<<<<< HEAD
imageOrigin,
imageName,
}: {
/**
 * The origin of thumbnail image file to get
 */
imageOrigin: ResourceOrigin,
/**
 * The name of thumbnail image file to get
 */
imageName: string,
}): CancelablePromise<any> {
=======
    imageName,
  }: {
    /**
     * The name of thumbnail image file to get
     */
    imageName: string,
  }): CancelablePromise<any> {
>>>>>>> 0497bea2
    return __request(OpenAPI, {
      method: 'GET',
      url: '/api/v1/images/{image_name}/thumbnail',
      path: {
        'image_name': imageName,
      },
      errors: {
        404: `Image not found`,
        422: `Validation Error`,
      },
    });
  }

  /**
   * Get Image Urls
   * Gets an image and thumbnail URL
   * @returns ImageUrlsDTO Successful Response
   * @throws ApiError
   */
  public static getImageUrls({
<<<<<<< HEAD
imageOrigin,
imageName,
}: {
/**
 * The origin of the image whose URL to get
 */
imageOrigin: ResourceOrigin,
/**
 * The name of the image whose URL to get
 */
imageName: string,
}): CancelablePromise<ImageUrlsDTO> {
=======
    imageName,
  }: {
    /**
     * The name of the image whose URL to get
     */
    imageName: string,
  }): CancelablePromise<ImageUrlsDTO> {
>>>>>>> 0497bea2
    return __request(OpenAPI, {
      method: 'GET',
      url: '/api/v1/images/{image_name}/urls',
      path: {
        'image_name': imageName,
      },
      errors: {
        422: `Validation Error`,
      },
    });
  }

}<|MERGE_RESOLUTION|>--- conflicted
+++ resolved
@@ -22,33 +22,33 @@
    * @throws ApiError
    */
   public static listImagesWithMetadata({
-imageOrigin,
-categories,
-isIntermediate,
-offset,
-limit = 10,
-}: {
-/**
- * The origin of images to list
- */
-imageOrigin?: ResourceOrigin,
-/**
- * The categories of image to include
- */
-categories?: Array<ImageCategory>,
-/**
- * Whether to list intermediate images
- */
-isIntermediate?: boolean,
-/**
- * The page offset
- */
-offset?: number,
-/**
- * The number of images per page
- */
-limit?: number,
-}): CancelablePromise<OffsetPaginatedResults_ImageDTO_> {
+    imageOrigin,
+    categories,
+    isIntermediate,
+    offset,
+    limit = 10,
+  }: {
+    /**
+     * The origin of images to list
+     */
+    imageOrigin?: ResourceOrigin,
+    /**
+     * The categories of image to include
+     */
+    categories?: Array<ImageCategory>,
+    /**
+     * Whether to list intermediate images
+     */
+    isIntermediate?: boolean,
+    /**
+     * The page offset
+     */
+    offset?: number,
+    /**
+     * The number of images per page
+     */
+    limit?: number,
+  }): CancelablePromise<OffsetPaginatedResults_ImageDTO_> {
     return __request(OpenAPI, {
       method: 'GET',
       url: '/api/v1/images/',
@@ -72,25 +72,25 @@
    * @throws ApiError
    */
   public static uploadImage({
-imageCategory,
-isIntermediate,
-formData,
-sessionId,
-}: {
-/**
- * The category of the image
- */
-imageCategory: ImageCategory,
-/**
- * Whether this is an intermediate image
- */
-isIntermediate: boolean,
-formData: Body_upload_image,
-/**
- * The session ID associated with this upload, if any
- */
-sessionId?: string,
-}): CancelablePromise<ImageDTO> {
+    imageCategory,
+    isIntermediate,
+    formData,
+    sessionId,
+  }: {
+    /**
+     * The category of the image
+     */
+    imageCategory: ImageCategory,
+    /**
+     * Whether this is an intermediate image
+     */
+    isIntermediate: boolean,
+    formData: Body_upload_image,
+    /**
+     * The session ID associated with this upload, if any
+     */
+    sessionId?: string,
+  }): CancelablePromise<ImageDTO> {
     return __request(OpenAPI, {
       method: 'POST',
       url: '/api/v1/images/',
@@ -115,20 +115,6 @@
    * @throws ApiError
    */
   public static getImageFull({
-<<<<<<< HEAD
-imageOrigin,
-imageName,
-}: {
-/**
- * The type of full-resolution image file to get
- */
-imageOrigin: ResourceOrigin,
-/**
- * The name of full-resolution image file to get
- */
-imageName: string,
-}): CancelablePromise<any> {
-=======
     imageName,
   }: {
     /**
@@ -136,7 +122,6 @@
      */
     imageName: string,
   }): CancelablePromise<any> {
->>>>>>> 0497bea2
     return __request(OpenAPI, {
       method: 'GET',
       url: '/api/v1/images/{image_name}',
@@ -157,20 +142,6 @@
    * @throws ApiError
    */
   public static deleteImage({
-<<<<<<< HEAD
-imageOrigin,
-imageName,
-}: {
-/**
- * The origin of image to delete
- */
-imageOrigin: ResourceOrigin,
-/**
- * The name of the image to delete
- */
-imageName: string,
-}): CancelablePromise<any> {
-=======
     imageName,
   }: {
     /**
@@ -178,7 +149,6 @@
      */
     imageName: string,
   }): CancelablePromise<any> {
->>>>>>> 0497bea2
     return __request(OpenAPI, {
       method: 'DELETE',
       url: '/api/v1/images/{image_name}',
@@ -198,22 +168,6 @@
    * @throws ApiError
    */
   public static updateImage({
-<<<<<<< HEAD
-imageOrigin,
-imageName,
-requestBody,
-}: {
-/**
- * The origin of image to update
- */
-imageOrigin: ResourceOrigin,
-/**
- * The name of the image to update
- */
-imageName: string,
-requestBody: ImageRecordChanges,
-}): CancelablePromise<ImageDTO> {
-=======
     imageName,
     requestBody,
   }: {
@@ -223,7 +177,6 @@
     imageName: string,
     requestBody: ImageRecordChanges,
   }): CancelablePromise<ImageDTO> {
->>>>>>> 0497bea2
     return __request(OpenAPI, {
       method: 'PATCH',
       url: '/api/v1/images/{image_name}',
@@ -245,20 +198,6 @@
    * @throws ApiError
    */
   public static getImageMetadata({
-<<<<<<< HEAD
-imageOrigin,
-imageName,
-}: {
-/**
- * The origin of image to get
- */
-imageOrigin: ResourceOrigin,
-/**
- * The name of image to get
- */
-imageName: string,
-}): CancelablePromise<ImageDTO> {
-=======
     imageName,
   }: {
     /**
@@ -266,7 +205,6 @@
      */
     imageName: string,
   }): CancelablePromise<ImageDTO> {
->>>>>>> 0497bea2
     return __request(OpenAPI, {
       method: 'GET',
       url: '/api/v1/images/{image_name}/metadata',
@@ -286,20 +224,6 @@
    * @throws ApiError
    */
   public static getImageThumbnail({
-<<<<<<< HEAD
-imageOrigin,
-imageName,
-}: {
-/**
- * The origin of thumbnail image file to get
- */
-imageOrigin: ResourceOrigin,
-/**
- * The name of thumbnail image file to get
- */
-imageName: string,
-}): CancelablePromise<any> {
-=======
     imageName,
   }: {
     /**
@@ -307,7 +231,6 @@
      */
     imageName: string,
   }): CancelablePromise<any> {
->>>>>>> 0497bea2
     return __request(OpenAPI, {
       method: 'GET',
       url: '/api/v1/images/{image_name}/thumbnail',
@@ -328,20 +251,6 @@
    * @throws ApiError
    */
   public static getImageUrls({
-<<<<<<< HEAD
-imageOrigin,
-imageName,
-}: {
-/**
- * The origin of the image whose URL to get
- */
-imageOrigin: ResourceOrigin,
-/**
- * The name of the image whose URL to get
- */
-imageName: string,
-}): CancelablePromise<ImageUrlsDTO> {
-=======
     imageName,
   }: {
     /**
@@ -349,7 +258,6 @@
      */
     imageName: string,
   }): CancelablePromise<ImageUrlsDTO> {
->>>>>>> 0497bea2
     return __request(OpenAPI, {
       method: 'GET',
       url: '/api/v1/images/{image_name}/urls',
