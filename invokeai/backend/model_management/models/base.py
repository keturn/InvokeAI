--- conflicted
+++ resolved
@@ -17,21 +17,14 @@
 from pydantic import BaseModel, Field
 from typing import List, Dict, Optional, Type, Literal, TypeVar, Generic, Callable, Any, Union
 
-<<<<<<< HEAD
 import onnx
 from onnx import numpy_helper
-from onnx.external_data_helper import set_external_data
 from onnxruntime import (
     InferenceSession,
-    OrtValue,
     SessionOptions,
-    ExecutionMode,
-    GraphOptimizationLevel,
     get_available_providers,
 )
 
-=======
->>>>>>> 062a3690
 
 class DuplicateModelException(Exception):
     pass
@@ -310,13 +303,8 @@
         return model
 
     # def convert_if_required(model_path: str, cache_path: str, config: Optional[dict]) -> str:
-<<<<<<< HEAD
-
-
-=======
-
-
->>>>>>> 062a3690
+
+
 def calc_model_size_by_fs(model_path: str, subfolder: Optional[str] = None, variant: Optional[str] = None):
     if subfolder is not None:
         model_path = os.path.join(model_path, subfolder)
@@ -406,15 +394,12 @@
     mem_params = sum([param.nelement() * param.element_size() for param in model.parameters()])
     mem_bufs = sum([buf.nelement() * buf.element_size() for buf in model.buffers()])
     mem = mem_params + mem_bufs  # in bytes
-<<<<<<< HEAD
     return mem
 
 
 def _calc_onnx_model_by_data(model) -> int:
     tensor_size = model.tensors.size() * 2  # The session doubles this
     mem = tensor_size  # in bytes
-=======
->>>>>>> 062a3690
     return mem
 
 
@@ -484,7 +469,6 @@
     def __exit__(self, type, value, traceback):
         transformers_logging.set_verbosity(self.transformers_verbosity)
         diffusers_logging.set_verbosity(self.diffusers_verbosity)
-<<<<<<< HEAD
         warnings.simplefilter("default")
 
 
@@ -690,7 +674,4 @@
             raise Exception(f"Model not found: {model_path}")
 
         # TODO: session options
-        return cls(model_path, provider=provider)
-=======
-        warnings.simplefilter("default")
->>>>>>> 062a3690
+        return cls(model_path, provider=provider)