--- conflicted
+++ resolved
@@ -241,7 +241,6 @@
         # predict the noise residual
         return self.unet(latents, t, encoder_hidden_states=text_embeddings).sample
 
-<<<<<<< HEAD
     def img2img_from_embeddings(self,
                                 init_image: Union[torch.FloatTensor, PIL.Image.Image],
                                 strength: float,
@@ -304,21 +303,10 @@
 
         return timesteps
 
-    @torch.inference_mode()
-    def check_for_safety(self, output):
-        if not getattr(self, 'feature_extractor') or not getattr(self, 'safety_checker'):
-            return output
-        images = output.images
-        safety_checker_output = self.feature_extractor(self.numpy_to_pil(images),
-                                                       return_tensors="pt").to(self.device)
-        screened_images, has_nsfw_concept = self.safety_checker(
-            images=images, clip_input=safety_checker_output.pixel_values)
-=======
     def check_for_safety(self, output, dtype):
         with torch.inference_mode():
             screened_images, has_nsfw_concept = self.run_safety_checker(
                 output.images, device=self._execution_device, dtype=dtype)
->>>>>>> 95848c9f
         return StableDiffusionPipelineOutput(screened_images, has_nsfw_concept)
 
     @torch.inference_mode()
