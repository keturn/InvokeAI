'''
ldm.models.diffusion.sampler

Base class for ldm.models.diffusion.ddim, ldm.models.diffusion.ksampler, etc
'''
<<<<<<< HEAD

=======
>>>>>>> 94361604
import torch
import numpy as np
from tqdm import tqdm
from functools import partial
from ldm.invoke.devices import choose_torch_device
from ldm.models.diffusion.shared_invokeai_diffusion import InvokeAIDiffuserComponent

from ldm.modules.diffusionmodules.util import (
    make_ddim_sampling_parameters,
    make_ddim_timesteps,
    noise_like,
    extract_into_tensor,
)

class Sampler(object):
    def __init__(self, model, schedule='linear', steps=None, device=None, **kwargs):
        self.model = model
        self.ddim_timesteps = None
        self.ddpm_num_timesteps = steps
        self.schedule = schedule
        self.device   = device or choose_torch_device()
        self.invokeai_diffuser = InvokeAIDiffuserComponent(self.model,
                                                           model_forward_callback = lambda x, sigma, cond: self.model.apply_model(x, sigma, cond))

    def register_buffer(self, name, attr):
        if type(attr) == torch.Tensor:
            if attr.device != torch.device(self.device):
                attr = attr.to(torch.float32).to(torch.device(self.device))
        setattr(self, name, attr)

    # This method was copied over from ddim.py and probably does stuff that is
    # ddim-specific. Disentangle at some point.
    def make_schedule(
            self,
            ddim_num_steps,
            ddim_discretize='uniform',
            ddim_eta=0.0,
            verbose=False,
    ):
        self.total_steps = ddim_num_steps
        self.ddim_timesteps = make_ddim_timesteps(
            ddim_discr_method=ddim_discretize,
            num_ddim_timesteps=ddim_num_steps,
            num_ddpm_timesteps=self.ddpm_num_timesteps,
            verbose=verbose,
        )
        alphas_cumprod = self.model.alphas_cumprod
        assert (
            alphas_cumprod.shape[0] == self.ddpm_num_timesteps
        ), 'alphas have to be defined for each timestep'
        to_torch = (
            lambda x: x.clone()
            .detach()
            .to(torch.float32)
            .to(self.model.device)
        )

        self.register_buffer('betas', to_torch(self.model.betas))
        self.register_buffer('alphas_cumprod', to_torch(alphas_cumprod))
        self.register_buffer(
            'alphas_cumprod_prev', to_torch(self.model.alphas_cumprod_prev)
        )

        # calculations for diffusion q(x_t | x_{t-1}) and others
        self.register_buffer(
            'sqrt_alphas_cumprod', to_torch(np.sqrt(alphas_cumprod.cpu()))
        )
        self.register_buffer(
            'sqrt_one_minus_alphas_cumprod',
            to_torch(np.sqrt(1.0 - alphas_cumprod.cpu())),
        )
        self.register_buffer(
            'log_one_minus_alphas_cumprod',
            to_torch(np.log(1.0 - alphas_cumprod.cpu())),
        )
        self.register_buffer(
            'sqrt_recip_alphas_cumprod',
            to_torch(np.sqrt(1.0 / alphas_cumprod.cpu())),
        )
        self.register_buffer(
            'sqrt_recipm1_alphas_cumprod',
            to_torch(np.sqrt(1.0 / alphas_cumprod.cpu() - 1)),
        )

        # ddim sampling parameters
        (
            ddim_sigmas,
            ddim_alphas,
            ddim_alphas_prev,
        ) = make_ddim_sampling_parameters(
            alphacums=alphas_cumprod.cpu(),
            ddim_timesteps=self.ddim_timesteps,
            eta=ddim_eta,
            verbose=verbose,
        )
        self.register_buffer('ddim_sigmas', ddim_sigmas)
        self.register_buffer('ddim_alphas', ddim_alphas)
        self.register_buffer('ddim_alphas_prev', ddim_alphas_prev)
        self.register_buffer(
            'ddim_sqrt_one_minus_alphas', np.sqrt(1.0 - ddim_alphas)
        )
        sigmas_for_original_sampling_steps = ddim_eta * torch.sqrt(
            (1 - self.alphas_cumprod_prev)
            / (1 - self.alphas_cumprod)
            * (1 - self.alphas_cumprod / self.alphas_cumprod_prev)
        )
        self.register_buffer(
            'ddim_sigmas_for_original_num_steps',
            sigmas_for_original_sampling_steps,
        )
        
    @torch.no_grad()
    def stochastic_encode(self, x0, t, use_original_steps=False, noise=None):
        # fast, but does not allow for exact reconstruction
        # t serves as an index to gather the correct alphas
        if use_original_steps:
            sqrt_alphas_cumprod = self.sqrt_alphas_cumprod
            sqrt_one_minus_alphas_cumprod = self.sqrt_one_minus_alphas_cumprod
        else:
            sqrt_alphas_cumprod = torch.sqrt(self.ddim_alphas)
            sqrt_one_minus_alphas_cumprod = self.ddim_sqrt_one_minus_alphas

        if noise is None:
            noise = torch.randn_like(x0)
        return (
            extract_into_tensor(sqrt_alphas_cumprod, t, x0.shape) * x0
            + extract_into_tensor(sqrt_one_minus_alphas_cumprod, t, x0.shape)
            * noise
        )

    @torch.no_grad()
    def sample(
        self,
        S,          # S is steps
        batch_size,
        shape,
        conditioning=None,
        callback=None,
        normals_sequence=None,
        img_callback=None,   # TODO: this is very confusing because it is called "step_callback" elsewhere. Change.
        quantize_x0=False,
        eta=0.0,
        mask=None,
        x0=None,
        temperature=1.0,
        noise_dropout=0.0,
        score_corrector=None,
        corrector_kwargs=None,
        verbose=False,
        x_T=None,
        log_every_t=100,
        unconditional_guidance_scale=1.0,
        unconditional_conditioning=None,
        # this has to come in the same format as the conditioning, # e.g. as encoded tokens, ...
        **kwargs,
    ):

        if conditioning is not None:
            if isinstance(conditioning, dict):
                ctmp = conditioning[list(conditioning.keys())[0]]
                while isinstance(ctmp, list):
                    ctmp = ctmp[0]
                cbs = ctmp.shape[0]
                if cbs != batch_size:
                    print(f"Warning: Got {cbs} conditionings but batch-size is {batch_size}")
            else:
                if conditioning.shape[0] != batch_size:
                    print(f"Warning: Got {conditioning.shape[0]} conditionings but batch-size is {batch_size}")

        # check to see if make_schedule() has run, and if not, run it
        if self.ddim_timesteps is None:
            self.make_schedule(
                ddim_num_steps=S,
                ddim_eta = eta,
                verbose = False,
            )

        ts = self.get_timesteps(S)

        # sampling
        C, H, W = shape
        shape = (batch_size, C, H, W)
        samples, intermediates = self.do_sampling(
            conditioning,
            shape,
            timesteps=ts,
            callback=callback,
            img_callback=img_callback,
            quantize_denoised=quantize_x0,
            mask=mask,
            x0=x0,
            ddim_use_original_steps=False,
            noise_dropout=noise_dropout,
            temperature=temperature,
            score_corrector=score_corrector,
            corrector_kwargs=corrector_kwargs,
            x_T=x_T,
            log_every_t=log_every_t,
            unconditional_guidance_scale=unconditional_guidance_scale,
            unconditional_conditioning=unconditional_conditioning,
            steps=S,
            **kwargs
        )
        return samples, intermediates

    @torch.no_grad()
    def do_sampling(
            self,
            cond,
            shape,
            timesteps=None,
            x_T=None,
            ddim_use_original_steps=False,
            callback=None,
            quantize_denoised=False,
            mask=None,
            x0=None,
            img_callback=None,
            log_every_t=100,
            temperature=1.0,
            noise_dropout=0.0,
            score_corrector=None,
            corrector_kwargs=None,
            unconditional_guidance_scale=1.0,
            unconditional_conditioning=None,
            steps=None,
            **kwargs
    ):
        b = shape[0]
        time_range = (
            list(reversed(range(0, timesteps)))
            if ddim_use_original_steps
            else np.flip(timesteps)
        )

        total_steps=steps

        iterator = tqdm(
            time_range,
            desc=f'{self.__class__.__name__}',
            total=total_steps,
            dynamic_ncols=True,
        )
        old_eps = []
        self.prepare_to_sample(t_enc=total_steps,all_timesteps_count=steps,**kwargs)
        img = self.get_initial_image(x_T,shape,total_steps)

        # probably don't need this at all
        intermediates = {'x_inter': [img], 'pred_x0': [img]}

        for i, step in enumerate(iterator):
            index = total_steps - i - 1
            ts = torch.full(
                (b,),
                step,
                device=self.device,
                dtype=torch.long
            )
            ts_next = torch.full(
                (b,),
                time_range[min(i + 1, len(time_range) - 1)],
                device=self.device,
                dtype=torch.long,
            )

            if mask is not None:
                assert x0 is not None
                img_orig = self.model.q_sample(
                    x0, ts
                )  # TODO: deterministic forward pass?
                img = img_orig * mask + (1.0 - mask) * img

            outs = self.p_sample(
                img,
                cond,
                ts,
                index=index,
                use_original_steps=ddim_use_original_steps,
                quantize_denoised=quantize_denoised,
                temperature=temperature,
                noise_dropout=noise_dropout,
                score_corrector=score_corrector,
                corrector_kwargs=corrector_kwargs,
                unconditional_guidance_scale=unconditional_guidance_scale,
                unconditional_conditioning=unconditional_conditioning,
                old_eps=old_eps,
                t_next=ts_next,
                step_count=steps
            )
            img, pred_x0, e_t = outs

            old_eps.append(e_t)
            if len(old_eps) >= 4:
                old_eps.pop(0)
            if callback:
                callback(i)
            if img_callback:
                img_callback(img,i)

            if index % log_every_t == 0 or index == total_steps - 1:
                intermediates['x_inter'].append(img)
                intermediates['pred_x0'].append(pred_x0)

        return img, intermediates

    # NOTE that decode() and sample() are almost the same code, and do the same thing.
    # The variable names are changed in order to be confusing.
    @torch.no_grad()
    def decode(
            self,
            x_latent,
            cond,
            t_start,
            img_callback=None,
            unconditional_guidance_scale=1.0,
            unconditional_conditioning=None,
            use_original_steps=False,
            init_latent       = None,
            mask              = None,
            all_timesteps_count = None,
            **kwargs
    ):
        timesteps = (
            np.arange(self.ddpm_num_timesteps)
            if use_original_steps
            else self.ddim_timesteps
        )
        timesteps = timesteps[:t_start]

        time_range = np.flip(timesteps)
        total_steps = timesteps.shape[0]
        print(f'>> Running {self.__class__.__name__} sampling starting at step {self.total_steps - t_start} of {self.total_steps} ({total_steps} new sampling steps)')

        iterator = tqdm(time_range, desc='Decoding image', total=total_steps)
        x_dec    = x_latent
        x0       = init_latent
        self.prepare_to_sample(t_enc=total_steps, all_timesteps_count=all_timesteps_count, **kwargs)
        
        for i, step in enumerate(iterator):
            index = total_steps - i - 1
            ts = torch.full(
                (x_latent.shape[0],),
                step,
                device=x_latent.device,
                dtype=torch.long,
            )

            ts_next = torch.full(
                (x_latent.shape[0],),
                time_range[min(i + 1, len(time_range) - 1)],
                device=self.device,
                dtype=torch.long,
            )

            if mask is not None:
                assert x0 is not None
                xdec_orig = self.q_sample(x0, ts)  # TODO: deterministic forward pass?
                x_dec = xdec_orig * mask + (1.0 - mask) * x_dec

            outs = self.p_sample(
                x_dec,
                cond,
                ts,
                index=index,
                use_original_steps=use_original_steps,
                unconditional_guidance_scale=unconditional_guidance_scale,
                unconditional_conditioning=unconditional_conditioning,
                t_next = ts_next,
                step_count=len(self.ddim_timesteps)
            )
            
            x_dec, pred_x0, e_t = outs
            if img_callback:
                img_callback(x_dec,i)

        return x_dec

    def get_initial_image(self,x_T,shape,timesteps=None):
        if x_T is None:
            return torch.randn(shape, device=self.device)
        else:
            return x_T
    
    def p_sample(
            self,
            img,
            cond,
            ts,
            index,
            repeat_noise=False,
            use_original_steps=False,
            quantize_denoised=False,
            temperature=1.0,
            noise_dropout=0.0,
            score_corrector=None,
            corrector_kwargs=None,
            unconditional_guidance_scale=1.0,
            unconditional_conditioning=None,
            old_eps=None,
            t_next=None,
            steps=None,
    ):
        raise NotImplementedError("p_sample() must be implemented in a descendent class")

    def prepare_to_sample(self,t_enc,**kwargs):
        '''
        Hook that will be called right before the very first invocation of p_sample()
        to allow subclass to do additional initialization. t_enc corresponds to the actual
        number of steps that will be run, and may be less than total steps if img2img is
        active.
        '''
        pass

    def get_timesteps(self,ddim_steps):
        '''
        The ddim and plms samplers work on timesteps. This method is called after
        ddim_timesteps are created in make_schedule(), and selects the portion of
        timesteps that will be used for sampling, depending on the t_enc in img2img.
        '''
        return self.ddim_timesteps[:ddim_steps]
    
    def q_sample(self,x0,ts):
        '''
        Returns self.model.q_sample(x0,ts). Is overridden in the k* samplers to 
        return self.model.inner_model.q_sample(x0,ts)
        '''
        return self.model.q_sample(x0,ts)

    def conditioning_key(self)->str:
        return self.model.model.conditioning_key

    def uses_inpainting_model(self)->bool:
        return self.conditioning_key() in ('hybrid','concat')

    def adjust_settings(self,**kwargs):
        '''
        This is a catch-all method for adjusting any instance variables
        after the sampler is instantiated. No type-checking performed
        here, so use with care!
        '''
        for k in kwargs.keys():
            try:
                setattr(self,k,kwargs[k])
            except AttributeError:
                print(f'** Warning: attempt to set unknown attribute {k} in sampler of type {type(self)}')<|MERGE_RESOLUTION|>--- conflicted
+++ resolved
@@ -3,10 +3,6 @@
 
 Base class for ldm.models.diffusion.ddim, ldm.models.diffusion.ksampler, etc
 '''
-<<<<<<< HEAD
-
-=======
->>>>>>> 94361604
 import torch
 import numpy as np
 from tqdm import tqdm
