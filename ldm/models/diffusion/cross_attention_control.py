--- conflicted
+++ resolved
@@ -171,108 +171,6 @@
     remove_attention_function(model)
 
 
-<<<<<<< HEAD
-        # adapted from init_attention_edit
-        device = context.arguments.edited_conditioning.device
-
-        # urgh. should this be hardcoded?
-        max_length = 77
-        # mask=1 means use base prompt attention, mask=0 means use edited prompt attention
-        mask = torch.zeros(max_length)
-        indices_target = torch.arange(max_length, dtype=torch.long)
-        indices = torch.zeros(max_length, dtype=torch.long)
-        for name, a0, a1, b0, b1 in context.arguments.edit_opcodes:
-            if b0 < max_length:
-                if name == "equal":# or (name == "replace" and a1 - a0 == b1 - b0):
-                    # these tokens have not been edited
-                    indices[b0:b1] = indices_target[a0:a1]
-                    mask[b0:b1] = 1
-
-        context.register_cross_attention_modules(model)
-        context.cross_attention_mask = mask.to(device)
-        context.cross_attention_index_map = indices.to(device)
-        cls.inject_attention_function(model, context)
-
-
-    class CrossAttentionType(enum.Enum):
-        SELF = 1
-        TOKENS = 2
-
-    @classmethod
-    def get_attention_modules(cls, model, which: CrossAttentionType):
-        which_attn = "attn1" if which is cls.CrossAttentionType.SELF else "attn2"
-        return [(name,module) for name, module in model.named_modules() if
-                      type(module).__name__ == "CrossAttention" and which_attn in name]
-
-
-    @classmethod
-    def inject_attention_function(cls, unet, context: 'CrossAttentionControl.Context'):
-        # ORIGINAL SOURCE CODE: https://github.com/huggingface/diffusers/blob/91ddd2a25b848df0fa1262d4f1cd98c7ccb87750/src/diffusers/models/attention.py#L276
-
-        def attention_slice_wrangler(module, suggested_attention_slice:torch.Tensor, dim, offset, slice_size):
-
-            #memory_usage = suggested_attention_slice.element_size() * suggested_attention_slice.nelement()
-
-            attention_slice = suggested_attention_slice
-
-            if context.get_should_save_maps(module.identifier):
-                #print(module.identifier, "saving suggested_attention_slice of shape",
-                #      suggested_attention_slice.shape, "dim", dim, "offset", offset)
-                slice_to_save = attention_slice.to('cpu') if dim is not None else attention_slice
-                context.save_slice(module.identifier, slice_to_save, dim=dim, offset=offset, slice_size=slice_size)
-            elif context.get_should_apply_saved_maps(module.identifier):
-                #print(module.identifier, "applying saved attention slice for dim", dim, "offset", offset)
-                saved_attention_slice = context.get_slice(module.identifier, dim, offset, slice_size)
-
-                # slice may have been offloaded to CPU
-                saved_attention_slice = saved_attention_slice.to(suggested_attention_slice.device)
-
-                if context.is_tokens_cross_attention(module.identifier):
-                    index_map = context.cross_attention_index_map
-                    remapped_saved_attention_slice = torch.index_select(saved_attention_slice, -1, index_map)
-                    this_attention_slice = suggested_attention_slice
-
-                    mask = context.cross_attention_mask
-                    saved_mask = mask
-                    this_mask = 1 - mask
-                    attention_slice = remapped_saved_attention_slice * saved_mask + \
-                                      this_attention_slice * this_mask
-                else:
-                    # just use everything
-                    attention_slice = saved_attention_slice
-
-            return attention_slice
-
-        cross_attention_modules = [(name, module) for (name, module) in unet.named_modules()
-                                   if type(module).__name__ == "CrossAttention"]
-        for identifier, module in cross_attention_modules:
-            module.identifier = identifier
-            try:
-                module.set_attention_slice_wrangler(attention_slice_wrangler)
-                module.set_slicing_strategy_getter(
-                    lambda module: context.get_slicing_strategy(identifier)
-                )
-            except AttributeError as e:
-                if e.name == 'set_attention_slice_wrangler':
-                    warnings.warn(f"TODO: implement for {type(module)}")  # TODO
-                else:
-                    raise
-
-    @classmethod
-    def remove_attention_function(cls, unet):
-        cross_attention_modules = [module for (_, module) in unet.named_modules()
-                                   if type(module).__name__ == "CrossAttention"]
-        for module in cross_attention_modules:
-            try:
-                # clear wrangler callback
-                module.set_attention_slice_wrangler(None)
-                module.set_slicing_strategy_getter(None)
-            except AttributeError as e:
-                if e.name == 'set_attention_slice_wrangler':
-                    warnings.warn(f"TODO: implement for {type(module)}")  # TODO
-                else:
-                    raise
-=======
 def setup_cross_attention_control(model, context: Context):
     """
     Inject attention parameters and functions into the passed in model to enable cross attention editing.
@@ -347,20 +245,32 @@
 
         return attention_slice
 
-    for name, module in unet.named_modules():
-        module_name = type(module).__name__
-        if module_name == "CrossAttention":
-            module.identifier = name
+    cross_attention_modules = [(name, module) for (name, module) in unet.named_modules()
+                                   if type(module).__name__ == "CrossAttention"]
+    for identifier, module in cross_attention_modules:
+        module.identifier = identifier
+        try:
             module.set_attention_slice_wrangler(attention_slice_wrangler)
-            module.set_slicing_strategy_getter(lambda module, module_identifier=name: \
-                                                   context.get_slicing_strategy(module_identifier))
+            module.set_slicing_strategy_getter(
+                lambda module: context.get_slicing_strategy(identifier)
+            )
+        except AttributeError as e:
+            if e.name == 'set_attention_slice_wrangler':
+                warnings.warn(f"TODO: implement for {type(module)}")  # TODO
+            else:
+                raise
 
 
 def remove_attention_function(unet):
-    # clear wrangler callback
-    for name, module in unet.named_modules():
-        module_name = type(module).__name__
-        if module_name == "CrossAttention":
+    cross_attention_modules = [module for (_, module) in unet.named_modules()
+                                   if type(module).__name__ == "CrossAttention"]
+    for module in cross_attention_modules:
+        try:
+            # clear wrangler callback
             module.set_attention_slice_wrangler(None)
             module.set_slicing_strategy_getter(None)
->>>>>>> 9bf6013f
+        except AttributeError as e:
+            if e.name == 'set_attention_slice_wrangler':
+                warnings.warn(f"TODO: implement for {type(module)}")  # TODO
+            else:
+                raise